--- conflicted
+++ resolved
@@ -11,10 +11,6 @@
         go-version: '^1.13.1' # The Go version to download (if necessary) and use.
     - run: |
         go version
-<<<<<<< HEAD
-        GO111MODULE=on go get github.com/prometheus/prometheus/cmd/promtool
-=======
         GO111MODULE=on go get github.com/prometheus/prometheus/cmd/promtool@release-2.25
->>>>>>> acf4b50d
         promtool --version
         _test/test_prometheusrules