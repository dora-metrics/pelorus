# Configuration

## Configuring The Pelorus Stack

The Pelorus stack (Prometheus, Grafana, Thanos, etc.) can be configured by changing the `values.yaml` file that is passed to helm. The recommended practice is to make a copy of the one [provided in this repo](https://github.com/redhat-cop/pelorus/blob/v1.2.1-rc/charts/pelorus/values.yaml), and store in in your own configuration repo for safe keeping, and updating. Once established, you can make configuration changes by updating your `values.yaml` and applying the changes like so:

```
helm upgrade pelorus charts/pelorus --namespace pelorus --values myclusterconfigs/pelorus/values.yaml
```

The following configurations may be made through the `values.yaml` file:

| Variable | Required | Explanation | Default Value |
|---|---|---|---|
| `openshift_prometheus_htpasswd_auth` | yes | The contents for the htpasswd file that Prometheus will use for basic authentication user. | User: `internal`, Password: `changeme` |
| `openshift_prometheus_basic_auth_pass` | yes | The password that grafana will use for its Prometheus datasource. Must match the above. | `changme` |
| `custom_ca` | no | Whether or not the cluster serves custom signed certificates for ingress (e.g. router certs). If `true` we will load the custom via the [certificate injection method](https://docs.openshift.com/container-platform/4.4/networking/configuring-a-custom-pki.html#certificate-injection-using-operators_configuring-a-custom-pki)  | `false`  |
| `exporters` | no | Specified which exporters to install. See [Configuring Exporters](#configuring-exporters). | Installs deploytime exporter only. |

## Configuring Exporters

An _exporter_ is a data collection application that pulls data from various tools and platforms and exposes it such that it can be consumed by Pelorus dashboards. Each exporter gets deployed individually alongside the core Pelorus stack.
<<<<<<< HEAD
https://prometheus.io/
Exporters can be deployed and configured via the `exporters.instances` list of a `values.yaml` file. Some exporters also require secrets to be created when integrating with external tools and platforms. A sample exporter configuration may look like this:
=======

Exporters can be deployed and configured via a list of `exporters.instances` inside the `values.yaml` file. Some exporters also require secrets to be created when integrating with external tools and platforms. A sample exporter configuration may look like this:
>>>>>>> 36af3ddc

```
exporters:
  instances:
    # Values file for exporter helm chart
  - app_name: deploytime-exporter
    source_context_dir: exporters/
    extraEnv:
    - name: APP_FILE
      value: deploytime/app.py
    source_ref: master
    source_url: https://github.com/redhat-cop/pelorus.git
```

Additionally, you may want to deploy a single exporter multiple times to gather data from different sources. For example, if you wanted to pull commit data from both GitHub and a private GitHub Enterprise instance, you would deploy two instances of the Commit Time Exporter like so:

```
exporters:
  instances:
  - app_name: committime-github
    env_from_secrets: 
    - github-credentials
    source_context_dir: exporters/
    extraEnv:
    - name: APP_FILE
      value: committime/app.py
    source_ref: master
    source_url: https://github.com/redhat-cop/pelorus.git
  - app_name: committime-gh-enterprise
    env_from_secrets: 
    - github-enterprise-credentials
    source_context_dir: exporters/
    extraEnv:
    - name: APP_FILE
      value: committime/app.py
    source_ref: master
    source_url: https://github.com/redhat-cop/pelorus.git
```

Each exporter additionally takes a unique set of environment variables to further configure its integrations and behavior. These can be set with literal keys names and values under `extraEnv` or by creating a kubernetes secret and listing the secret name under `env_from_secrets`. As detailed below.

### Commit Time Exporter

The job of the commit time exporter is to find relevant builds in OpenShift and associate a commit from the build's source code repository with a container image built from that commit. We capture a timestamp for the commit, and the resulting image hash, so that the Deploy Time Exporter can later associate that image with a production deployment.

We require that all builds associated with a particular application be labelled with the same `app.kubernetes.io/name=<app_name>` label. 

Currently we support GitHub and GitLab, with BitBucket coming soon. Open an issue or a pull request to add support for additional Git providers!

#### Suggested Secrets

Create a secret containing your Git username and token.

    oc create secret generic github-secret --from-literal=GIT_USER=<username> --from-literal=GIT_TOKEN=<personal access token> -n pelorus

Create a secret containing your Git username, token, and API.  An API example is `github.mycompany.com/api/v3`

    oc create secret generic github-secret --from-literal=GIT_USER=<username> --from-literal=GIT_TOKEN=<personal access token> --from-literal=GIT_API=<api> -n pelorus

#### Sample Values

```
exporters:
  instances:
  - app_name: committime-exporter
    env_from_secrets: 
    - github-secret
    source_context_dir: exporters/
    extraEnv:
    - name: APP_FILE
    value: committime/app.py
    source_ref: master
    source_url: https://github.com/redhat-cop/pelorus.git
```

#### Environment Variables

This exporter provides several configuration options, passed via environment variables.


| Variable | Required | Explanation | Default Value |
|---|---|---|---|
| `GIT_USER` | yes | User's github username | unset |
| `GIT_TOKEN` | yes | User's Github API Token | unset |
| `GIT_API` | no | Github API FQDN.  This allows the override for Github Enterprise users.  Currently only applicable to `github` provider type. | `api.github.com` |
| `GIT_PROVIDER` | no | Set Git provider type. Can be `github`, `gitlab`, or `bitbucket` | `github` |
| `LOG_LEVEL` | no | Set the log level. One of `DEBUG`, `INFO`, `WARNING`, `ERROR` | `INFO` |
| `APP_LABEL` | no | Changes the label key used to identify applications  | `app.kubernetes.io/name`  |
| `NAMESPACES` | no | Restricts the set of namespaces from which metrics will be collected. ex: `myapp-ns-dev,otherapp-ci` | unset; scans all namespaces |
| DEPRECATED `GITHUB_USER` | no | User's github username | unset |
| DEPRECATED `GITHUB_TOKEN` | no | User's Github API Token | unset |
| DEPRECATED `GITHUB_API` | no | Github API FQDN.  This allows the override for Github Enterprise users. | `api.github.com` |



### Deploy Time Exporter

The job of the deploy time exporter is to capture the timestamp at which a deployment event happen in a production environment.

In order for proper collection, we require that all deployments associated with a particular application be labelled with the same `app.kubernetes.io/name=<app_name>` label.

#### Environment Variables

This exporter provides several configuration options, passed via environment variables

| Variable | Required | Explanation | Default Value |
|---|---|---|---|
| `LOG_LEVEL` | no | Set the log level. One of `DEBUG`, `INFO`, `WARNING`, `ERROR` | `INFO` |
| `APP_LABEL` | no | Changes the label key used to identify applications  | `app.kubernetes.io/name`  |
| `PROD_LABEL` | no | Changes the label key used to identify namespaces that are considered production environments. | unset; matches all namespaces |
| `NAMESPACES` | no | Restricts the set of namespaces from which metrics will be collected. ex: `myapp-ns-dev,otherapp-ci` | unset; scans all namespaces |
    
### Failure Time Exporter

The job of the deploy time exporter is to capture the timestamp at which a failure occurs in a production environment and when it is resolved.

#### Suggested Secrets

Create a secret containing your Jira information.

    oc create secret generic jira-secret \
    --from-literal=SERVER=<Jira Server> \
    --from-literal=USER=<username> \
    --from-literal=TOKEN=<personal access token> \
    -n pelorus

For ServiceNow create a secret containing your ServiceNow information.

    oc create secret generic snow-secret \
    --from-literal=SERVER=<ServiceNow Server> \
    --from-literal=USER=<username> \
    --from-literal=TOKEN=<personal access token> \
    --from-literal=TRACKER_PROVICER=servicenow \
    --from-literal=APP_FIELD=<Custom app label field> \
    -n pelorus

#### Environment Variables

This exporter provides several configuration options, passed via environment variables

| Variable | Required | Explanation | Default Value |
|---|---|---|---|
| `PROVIDER` | no | Set the type of failure provider. One of `jira`, `servicenow` | `jira` |
| `LOG_LEVEL` | no | Set the log level. One of `DEBUG`, `INFO`, `WARNING`, `ERROR` | `INFO` |
| `SERVER` | yes | URL to the Jira or ServiceNowServer  | unset  |
| `USER` | yes | Tracker Username | unset |
| `TOKEN` | yes | User's API Token | unset |
| `APP_FIELD` | no | Required for ServiceNow, field used for the Application label. ex: "u_appName" | 'u_application' |

### ServiceNow exporter details

The integration with ServiceNow is configured to process Incident objects that have been resolved (stage=6).  Since there are not Tags in all versions of ServiceNow there may be a need to configure a custom field on the Incident object to provide an application name to match Openshift Labels.  The exporter uses the opened_at field for created timestamp and the resolved_at field for the resolution timestamp.  The exporter will traverse through all the incidents and when a resolved_at field is populated it will create a resolution record.

A custom field can be configure with the following steps:

- Navigate to an existing Incident
- Use the upper left Menu and select Configure -> Form Layout
- Create a new field (String, Table or reference a List)
- You can use the API Explorer to verify the name of the field to be used as the APP_FIELD
<|MERGE_RESOLUTION|>--- conflicted
+++ resolved
@@ -20,13 +20,9 @@
 ## Configuring Exporters
 
 An _exporter_ is a data collection application that pulls data from various tools and platforms and exposes it such that it can be consumed by Pelorus dashboards. Each exporter gets deployed individually alongside the core Pelorus stack.
-<<<<<<< HEAD
-https://prometheus.io/
-Exporters can be deployed and configured via the `exporters.instances` list of a `values.yaml` file. Some exporters also require secrets to be created when integrating with external tools and platforms. A sample exporter configuration may look like this:
-=======
 
 Exporters can be deployed and configured via a list of `exporters.instances` inside the `values.yaml` file. Some exporters also require secrets to be created when integrating with external tools and platforms. A sample exporter configuration may look like this:
->>>>>>> 36af3ddc
+
 
 ```
 exporters:
@@ -185,4 +181,4 @@
 - Navigate to an existing Incident
 - Use the upper left Menu and select Configure -> Form Layout
 - Create a new field (String, Table or reference a List)
-- You can use the API Explorer to verify the name of the field to be used as the APP_FIELD
+- You can use the API Explorer to verify the name of the field to be used as the APP_FIELD