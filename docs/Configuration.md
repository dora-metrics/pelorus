--- conflicted
+++ resolved
@@ -19,12 +19,9 @@
 | `custom_ca` | no | Determines if the cluster serves custom signed certificates for ingress (e.g. router certs). `true` will load the custom certs via the [certificate injection method](https://docs.openshift.com/container-platform/4.4/networking/configuring-a-custom-pki.html#certificate-injection-using-operators_configuring-a-custom-pki)  | `false`  |
 | `exporters` | no | Specifies which exporters to install. See [Configuring Exporters](#configuring-exporters). | Installs deploytime exporter only. |
 
-<<<<<<< HEAD
 ## Configuring exporters overview
 The _exporter_ data collection application pulls data from various tools and platforms so it can be consumed by Pelorus dashboards. Each exporter gets deployed individually alongside the core Pelorus stack.
-=======
-## Configuring Exporters Overview
->>>>>>> d6f6e6fa
+
 
 There are currently three _exporter_ types which need to be specified using the `exporters.instances.exporter_type` value:
 * `deploytime`
@@ -223,7 +220,6 @@
 
 ![jira_issue](img/jira_issue.png)
 
-<<<<<<< HEAD
 ## Annotated binary (local) source build support
 The Commit Time Exporter may be used in conjunction with builds **where values required to gather commit time from the source repository are missing**. In these cases each build is required to be annotated with two values allowing the Commit Time Exporter to calculate metrics from the build.
 
@@ -241,11 +237,6 @@
 ### Example workflow for an OpenShift binary build:
 
 * Sample Application
-=======
-### Annotations and local build support
-
-Commit Time Exporter may be used in conjunction with Builds **where values required to gather commit time from the source repository are missing**. In such case each Build is required to be annotated with two values allowing Commit Time Exporter to calculate metric from the Build.
->>>>>>> d6f6e6fa
 
 ```
 cat app.py
@@ -268,15 +259,12 @@
 oc -n "${NS}" new-app "${NAME}" -l "app.kubernetes.io/name=${NAME}"
 ```
 
-
-#### Additional Examples
+#### Additional examples
 
 There are many ways to build and deploy applications in OpenShift.  Additional examples of how to annotate builds such that Pelorus will properly discover the commit metadata can be found in the  [Pelorus tekton demo](https://github.com/konveyor/pelorus/tree/master/demo)
 
-## Configuring Exporters Details
-
-<<<<<<< HEAD
-=======
+## Configuring exporters details
+
 #### An example workflow for an OpenShift binary build:
 
 * Sample Application
@@ -307,13 +295,12 @@
 ```
 
 
-#### Additional Examples
+#### Additional examples
 
 There are many ways to build and deploy applications in OpenShift.  Additional examples of how to annotate builds such that Pelorus will properly discover the commit metadata can be found in the  [Pelorus tekton demo](https://github.com/konveyor/pelorus/tree/master/demo)
 
 ## Configuring Exporters Details
 
->>>>>>> d6f6e6fa
 ### Commit Time Exporter
 
 The job of the commit time exporter is to find relevant builds in OpenShift and associate a commit from the build's source code repository with a container image built from that commit. We capture a timestamp for the commit, and the resulting image hash, so that the Deploy Time Exporter can later associate that image with a production deployment.
@@ -321,12 +308,8 @@
 We require that all builds associated with a particular application be labeled with the same `app.kubernetes.io/name=<app_name>` label.
 
 Currently we support GitHub and GitLab, with BitBucket coming soon. Open an issue or a pull request to add support for additional Git providers!
-<<<<<<< HEAD
-=======
-
->>>>>>> d6f6e6fa
-
-#### Instance Config
+
+#### Instance config
 
 ```yaml
 exporters:
