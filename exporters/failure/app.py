--- conflicted
+++ resolved
@@ -16,14 +16,9 @@
     @staticmethod
     def getCollector(username, token, tracker_api, project, tracker_provider):
         if tracker_provider == "jira":
-<<<<<<< HEAD
             return JiraFailureCollector(username, token, tracker_api, project)
         if tracker_provider == "servicenow":
             return ServiceNowFailureCollector(username, token, tracker_api, project)
-=======
-            return JiraFailureCollector(username, token, tracker_api)
->>>>>>> aa404073
-
 
 if __name__ == "__main__":
     logging.info("===== Starting Failure Collector =====")
