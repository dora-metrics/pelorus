--- conflicted
+++ resolved
@@ -3,17 +3,7 @@
 import os
 import logging
 import pelorus
-<<<<<<< HEAD
-import pytz
-import sys
-from datetime import datetime
-from abc import ABC, abstractmethod
-from jira import JIRA
-from kubernetes import client
-from openshift.dynamic import DynamicClient
-=======
 import time
->>>>>>> 1723cc96
 from prometheus_client import start_http_server
 from prometheus_client.core import REGISTRY
 
@@ -28,16 +18,10 @@
 
 
 if __name__ == "__main__":
-<<<<<<< HEAD
-    print("===== Starting Failure Collector =====")
+    logging.info("===== Starting Failure Collector =====")
     if pelorus.missing_configs(REQUIRED_CONFIG):
         print("This program will exit.")
         sys.exit(1)
-    start_http_server(8080)
-=======
-    logging.info("===== Starting Failure Collector =====")
-    pelorus.check_required_config(REQUIRED_CONFIG)
->>>>>>> 1723cc96
     project = os.environ.get('PROJECT')
     username = os.environ.get('USER')
     token = os.environ.get('TOKEN')
