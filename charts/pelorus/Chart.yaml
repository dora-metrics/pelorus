apiVersion: v2
name: deploy
description: A Helm chart for Kubernetes

# A chart can be either an 'application' or a 'library' chart.
#
# Application charts are a collection of templates that can be packaged into versioned archives
# to be deployed.
#
# Library charts provide useful utilities or functions for the chart developer. They're included as
# a dependency of application charts to inject those utilities and functions into the rendering
# pipeline. Library charts do not define any templates and therefore cannot be deployed.
type: application

# This is the chart version. This version number should be incremented each time you make changes
# to the chart and its templates, including the app version.
<<<<<<< HEAD
version: v1.2.1-4-g711b486
=======
version: v1.2.1-4-gd1cf1da
>>>>>>> d2c348c2

# This is the version number of the application being deployed. This version number should be
# incremented each time you make changes to the application.
appVersion: 1.16.0<|MERGE_RESOLUTION|>--- conflicted
+++ resolved
@@ -14,11 +14,7 @@
 
 # This is the chart version. This version number should be incremented each time you make changes
 # to the chart and its templates, including the app version.
-<<<<<<< HEAD
-version: v1.2.1-4-g711b486
-=======
-version: v1.2.1-4-gd1cf1da
->>>>>>> d2c348c2
+version: v1.2.1-5-gd41c117
 
 # This is the version number of the application being deployed. This version number should be
 # incremented each time you make changes to the application.
