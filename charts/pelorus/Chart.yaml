--- conflicted
+++ resolved
@@ -14,16 +14,8 @@
 
 # This is the chart version. This version number should be incremented each time you make changes
 # to the chart and its templates, including the app version.
-<<<<<<< HEAD
-version: 1.2.8
+version: 1.2.10
 
 # This is the version number of the application being deployed. This version number should be
 # incremented each time you make changes to the application.
-appVersion: 1.2.2+11.g6c91d8a
-=======
-version: 1.2.9
-
-# This is the version number of the application being deployed. This version number should be
-# incremented each time you make changes to the application.
-appVersion: 1.2.2+13.g8d66bdd
->>>>>>> 14b741c6
+appVersion: 1.2.2+13.g8d66bdd