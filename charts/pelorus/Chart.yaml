--- conflicted
+++ resolved
@@ -14,11 +14,7 @@
 
 # This is the chart version. This version number should be incremented each time you make changes
 # to the chart and its templates, including the app version.
-<<<<<<< HEAD
-version: v1.2.1-3-g9a7b326 
-=======
 version: 1.2.1+18.gf87cbfd
->>>>>>> 29c88bbc
 
 # This is the version number of the application being deployed. This version number should be
 # incremented each time you make changes to the application.
